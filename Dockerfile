--- conflicted
+++ resolved
@@ -17,24 +17,7 @@
     gtk3 \
     alsa-lib \
  && yum clean all \
-<<<<<<< HEAD
 
- && mkdir -p $NVM_DIR \
- && curl -s https://raw.githubusercontent.com/creationix/nvm/v0.34.0/install.sh | bash \
- && . $NVM_DIR/nvm.sh \
- && nvm install 10.19.0 \
- && nvm install 12.16.1 \
- && nvm install 13.0.0 \
-=======
- \
-  # TODO: install openssl in /usr/local
- && curl -SL https://www.openssl.org/source/old/1.0.2/openssl-1.0.2k.tar.gz | tar -zxC / \
- && cd /openssl-1.0.2k \
- && ./Configure -DPIC -fPIC -fvisibility=hidden no-zlib-dynamic no-dso linux-x86_64 --prefix=/usr \
- && make && make install_sw \
- && rm -rf /openssl-1.0.2k \
- && cd /tmp \
- \
  && mkdir -p $NVM_DIR \
  && curl -s https://raw.githubusercontent.com/creationix/nvm/v0.34.0/install.sh | bash \
  && . $NVM_DIR/nvm.sh \
@@ -42,7 +25,6 @@
  && nvm install 12 \
  && nvm install 13 \
  && nvm install 14 \
->>>>>>> 6c354c1a
  && chmod a+rwX -R $NVM_DIR
 
 ENV PATH /opt/rh/rh-git218/root/usr/bin:/opt/rh/python27/root/usr/bin:/opt/rh/devtoolset-9/root/usr/bin:$PATH
