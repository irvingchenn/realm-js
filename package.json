{
  "name": "realm",
  "description": "Realm is a mobile database: an alternative to SQLite and key-value stores",
<<<<<<< HEAD
  "version": "2.0.0-rc4",
=======
  "version": "1.12.0",
>>>>>>> 936dc15c
  "license": "Apache-2.0",
  "homepage": "https://realm.io",
  "keywords": [
    "database",
    "db",
    "react",
    "react-native",
    "persistence",
    "localstorage",
    "sqlite",
    "asyncstorage",
    "rocksdb",
    "leveldb",
    "realm"
  ],
  "author": {
    "name": "Realm",
    "email": "help@realm.io",
    "url": "https://realm.io"
  },
  "repository": {
    "type": "git",
    "url": "https://github.com/realm/realm-js.git"
  },
  "bugs": {
    "url": "https://github.com/realm/realm-js/issues"
  },
  "typings": "./lib/index.d.ts",
  "main": "lib/index.js",
  "files": [
    "android",
    "lib",
    "react-native",
    "scripts",
    "src",
    "tests",
    "vendor",
    "binding.gyp",
    "realm.gypi",
    "target_defaults.gypi",
    "dependencies.list"
  ],
  "scripts": {
    "get-version": "node -p process.env.npm_package_version",
    "set-version": "scripts/set-version.sh",
    "lint": "eslint",
    "test": "scripts/test.sh",
    "install": "node-pre-gyp install --fallback-to-build",
    "build-changes": "node-pre-gyp build --debug",
    "rebuild-changes": "node-pre-gyp rebuild --debug && cd tests && npm install",
    "prepublish": "echo prepublishing && node scripts/prepublish.js",
    "eslint": "npm install && npm run lint .",
    "license-check": "npm install && license-checker --exclude \"MIT,ISC,BSD,Apache-2.0,BSD-2-Clause,BSD-3-Clause,WTFPL,Unlicense,(MIT AND CC-BY-3.0)\" | node scripts/handle-license-check.js",
    "jsdoc:clean": "rimraf ./docs/output",
    "jsdoc": "npm install && npm run jsdoc:clean && jsdoc -u docs/tutorials -p package.json -c docs/conf.json",
    "prenode-tests": "npm install --build-from-source=realm && cd tests && npm install",
    "node-tests": "cd tests && npm run test && cd ..",
    "test-runner:ava": "cd tests/test-runners/ava && npm install --build-from-source=realm && npm test",
    "test-runner:mocha": "cd tests/test-runners/mocha && npm install --build-from-source=realm && npm test",
    "test-runner:jest": "cd tests/test-runners/jest && npm install --build-from-source=realm && npm test",
    "test-runners": "npm run test-runner:ava && npm run test-runner:mocha && npm run test-runner:jest",
    "isMac": "node -p \"if (process.platform == 'darwin') { process.exit(0); } else { process.exit(-1); }\"",
    "testMac": "npm run isMac -s && echo this is mac || echo . ",
    "isWin": "node -p \"if (process.platform == 'win32') { process.exit(0); } else { process.exit(-1); }\"",
    "prealias:win:apply": "git config alias.apply-win-symlink-aliases \"!f() { $(scripts/git-win-symlink-aliases); }; f\"",
    "alias:win:apply": "git apply-win-symlink-aliases",
    "postalias:win:apply": "git config --unset alias.apply-win-symlink-aliases",
    "alias:win:revert": "git config alias.rm-symlink \"\" && git config alias.rm-symlinks \"\" && git config alias.checkout-symlinks \"\"",
    "win-fix-symlinks": "npm run isWin -s && npm run alias:win:apply && git checkout-symlinks && git rm-symlinks || echo . ",
    "win-revert-symlinks": "npm run isWin -s &&  npm run alias:win:apply && git checkout-symlinks && npm run alias:win:revert || echo .",
    "prereact-tests-android": "npm run isWin -s && npm run win-fix-symlinks || echo . ",
    "react-tests-android": "node scripts/react-tests-android.js || npm run postreact-tests-android",
    "postreact-tests-android": "npm run win-revert-symlinks",
    "check-environment": "node scripts/check-environment.js"
  },
  "dependencies": {
    "command-line-args": "^4.0.6",
    "decompress": "^4.2.0",
    "ini": "^1.3.4",
    "lzma-native": "^3.0.1",
    "nan": "^2.3.3",
    "node-fetch": "^1.6.3",
<<<<<<< HEAD
    "node-pre-gyp": "^0.6.36",
    "progress": "^2.0.0",
=======
    "node-pre-gyp": "^0.6.30",
    "prop-types": "^15.5.10",
>>>>>>> 936dc15c
    "request": "^2.78.0",
    "stream-counter": "^1.0.0",
    "sync-request": "^3.0.1",
    "url-parse": "^1.1.7"
  },
  "devDependencies": {
    "babel-eslint": "^6.0.4",
    "eslint": "^3.2.2",
    "eslint-plugin-jasmine": "^2.1.0",
    "eslint-plugin-react": "^6.7.0",
    "jsdoc": "^3.4.0",
    "license-checker": "^8.0.3",
    "mockery": "^2.0.0",
    "rimraf": "^2.6.1",
    "semver": "^5.1.0",
    "shelljs": "^0.7.7",
    "shx": "^0.2.2"
  },
  "rnpm": {
    "ios": {
      "project": "react-native/ios/RealmReact.xcodeproj",
      "sharedLibraries": [
        "libc++",
        "libz"
      ]
    }
  },
  "engines": {
    "node": ">=4"
  },
  "binary": {
    "module_name": "realm",
    "module_path": "./compiled/{node_abi}_{platform}_{arch}/",
    "host": "https://static.realm.io",
    "remote_path": "/node-pre-gyp/{version}/"
  }
}<|MERGE_RESOLUTION|>--- conflicted
+++ resolved
@@ -1,11 +1,7 @@
 {
   "name": "realm",
   "description": "Realm is a mobile database: an alternative to SQLite and key-value stores",
-<<<<<<< HEAD
   "version": "2.0.0-rc4",
-=======
-  "version": "1.12.0",
->>>>>>> 936dc15c
   "license": "Apache-2.0",
   "homepage": "https://realm.io",
   "keywords": [
@@ -88,13 +84,9 @@
     "lzma-native": "^3.0.1",
     "nan": "^2.3.3",
     "node-fetch": "^1.6.3",
-<<<<<<< HEAD
     "node-pre-gyp": "^0.6.36",
     "progress": "^2.0.0",
-=======
-    "node-pre-gyp": "^0.6.30",
     "prop-types": "^15.5.10",
->>>>>>> 936dc15c
     "request": "^2.78.0",
     "stream-counter": "^1.0.0",
     "sync-request": "^3.0.1",
