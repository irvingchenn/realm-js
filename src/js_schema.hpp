--- conflicted
+++ resolved
@@ -180,15 +180,9 @@
 
     ObjectDefaults object_defaults;
     ObjectSchema object_schema;
-<<<<<<< HEAD
-    object_schema.name = Object::validated_get_string(ctx, object_schema_object, name_string);
-
-    ObjectType properties_object = Object::validated_get_object(ctx, object_schema_object, properties_string, "ObjectSchema must have a 'properties' object.");
-=======
     object_schema.name = Object::validated_get_string(ctx, object_schema_object, name_string, "ObjectSchema");
 
     ObjectType properties_object = Object::validated_get_object(ctx, object_schema_object, properties_string, "ObjectSchema");
->>>>>>> f8f6661f
     if (Value::is_array(ctx, properties_object)) {
         uint32_t length = Object::validated_get_length(ctx, properties_object);
         for (uint32_t i = 0; i < length; i++) {
