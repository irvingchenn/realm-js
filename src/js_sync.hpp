////////////////////////////////////////////////////////////////////////////
//
// Copyright 2016 Realm Inc.
//
// Licensed under the Apache License, Version 2.0 (the "License");
// you may not use this file except in compliance with the License.
// You may obtain a copy of the License at
//
// http://www.apache.org/licenses/LICENSE-2.0
//
// Unless required by applicable law or agreed to in writing, software
// distributed under the License is distributed on an "AS IS" BASIS,
// WITHOUT WARRANTIES OR CONDITIONS OF ANY KIND, either express or implied.
// See the License for the specific language governing permissions and
// limitations under the License.
//
////////////////////////////////////////////////////////////////////////////

#pragma once

#include <list>
#include <map>
#include <set>
#include <regex>
#include <mutex>
#include <condition_variable>

#include "event_loop_dispatcher.hpp"
#include "platform.hpp"
#include "js_class.hpp"
#include "js_collection.hpp"
#include "sync/sync_manager.hpp"
#include "sync/sync_config.hpp"
#include "sync/sync_session.hpp"
#include "sync/sync_user.hpp"
#include "realm/util/logger.hpp"
#include "realm/util/uri.hpp"

namespace realm {
namespace js {

using SharedUser = std::shared_ptr<realm::SyncUser>;
using WeakSession = std::weak_ptr<realm::SyncSession>;

template<typename T>
class UserClass : public ClassDefinition<T, SharedUser> {
    using GlobalContextType = typename T::GlobalContext;
    using ContextType = typename T::Context;
    using FunctionType = typename T::Function;
    using ObjectType = typename T::Object;
    using ValueType = typename T::Value;
    using String = js::String<T>;
    using Object = js::Object<T>;
    using Value = js::Value<T>;
    using Function = js::Function<T>;
    using ReturnValue = js::ReturnValue<T>;

public:
    std::string const name = "User";

    static FunctionType create_constructor(ContextType);

    static void get_server(ContextType, ObjectType, ReturnValue &);
    static void get_identity(ContextType, ObjectType, ReturnValue &);
    static void get_token(ContextType, ObjectType, ReturnValue &);
    static void is_admin(ContextType, ObjectType, ReturnValue &);

    PropertyMap<T> const properties = {
        {"server", {wrap<get_server>, nullptr}},
        {"identity", {wrap<get_identity>, nullptr}},
        {"token", {wrap<get_token>, nullptr}},
        {"isAdmin", {wrap<is_admin>, nullptr}},
    };

    static void create_user(ContextType, FunctionType, ObjectType, size_t, const ValueType[], ReturnValue &);
    static void admin_user(ContextType, FunctionType, ObjectType, size_t, const ValueType[], ReturnValue &);

    MethodMap<T> const static_methods = {
        {"createUser", wrap<create_user>},
        {"_adminUser", wrap<admin_user>}
    };

    /*static void current_user(ContextType ctx, ObjectType object, ReturnValue &return_value);*/
    static void all_users(ContextType ctx, ObjectType object, ReturnValue &return_value);

    PropertyMap<T> const static_properties = {
        /*{"current", {wrap<current_user>, nullptr}},*/
        {"all", {wrap<all_users>, nullptr}},
    };

    static void logout(ContextType, FunctionType, ObjectType, size_t, const ValueType[], ReturnValue &);
    static void session_for_on_disk_path(ContextType, FunctionType, ObjectType, size_t, const ValueType[], ReturnValue &);

    MethodMap<T> const methods = {
        {"logout", wrap<logout>},
        {"_sessionForOnDiskPath", wrap<session_for_on_disk_path>}
    };
};

template<typename T>
void UserClass<T>::get_server(ContextType ctx, ObjectType object, ReturnValue &return_value) {
    std::string server = get_internal<T, UserClass<T>>(object)->get()->server_url();
    return_value.set(server);
}

template<typename T>
void UserClass<T>::get_identity(ContextType ctx, ObjectType object, ReturnValue &return_value) {
    std::string identity = get_internal<T, UserClass<T>>(object)->get()->identity();
    return_value.set(identity);
}

template<typename T>
void UserClass<T>::get_token(ContextType ctx, ObjectType object, ReturnValue &return_value) {
    std::string token = get_internal<T, UserClass<T>>(object)->get()->refresh_token();
    return_value.set(token);
}

template<typename T>
void UserClass<T>::is_admin(ContextType ctx, ObjectType object, ReturnValue &return_value) {
    return_value.set(get_internal<T, UserClass<T>>(object)->get()->is_admin());
}

template<typename T>
void UserClass<T>::create_user(ContextType ctx, FunctionType, ObjectType this_object, size_t argc, const ValueType arguments[], ReturnValue &return_value) {
    validate_argument_count(argc, 3, 5);
    SyncUserIdentifier userIdentifier {
        Value::validated_to_string(ctx, arguments[1], "identity"),
        Value::validated_to_string(ctx, arguments[0], "authServerUrl")
     };
    SharedUser *user = new SharedUser(SyncManager::shared().get_user(
        userIdentifier,
        Value::validated_to_string(ctx, arguments[2], "refreshToken")
    ));

    if (argc == 5) {
        (*user)->set_is_admin(Value::validated_to_boolean(ctx, arguments[4], "isAdmin"));
    }
    return_value.set(create_object<T, UserClass<T>>(ctx, user));
}

template<typename T>
void UserClass<T>::admin_user(ContextType ctx, FunctionType, ObjectType this_object, size_t argc, const ValueType arguments[], ReturnValue &return_value) {
    validate_argument_count(argc, 2, 2);
    SharedUser *user = new SharedUser(SyncManager::shared().get_admin_token_user(
        Value::validated_to_string(ctx, arguments[0], "authServerUrl"),
        Value::validated_to_string(ctx, arguments[1], "refreshToken")
    ));
    return_value.set(create_object<T, UserClass<T>>(ctx, user));
}

template<typename T>
void UserClass<T>::all_users(ContextType ctx, ObjectType object, ReturnValue &return_value) {
    auto users = Object::create_empty(ctx);
    for (auto user : SyncManager::shared().all_logged_in_users()) {
        if (user->token_type() == SyncUser::TokenType::Normal) {
            Object::set_property(ctx, users, user->identity(), create_object<T, UserClass<T>>(ctx, new SharedUser(user)), ReadOnly | DontDelete);
        }
    }
    return_value.set(users);
}

template<typename T>
void UserClass<T>::logout(ContextType ctx, FunctionType, ObjectType this_object, size_t, const ValueType[], ReturnValue &) {
    get_internal<T, UserClass<T>>(this_object)->get()->log_out();
}

template<typename T>
class SessionClass : public ClassDefinition<T, WeakSession> {
    using ContextType = typename T::Context;
    using FunctionType = typename T::Function;
    using ObjectType = typename T::Object;
    using ValueType = typename T::Value;
    using String = js::String<T>;
    using Object = js::Object<T>;
    using Value = js::Value<T>;
    using ReturnValue = js::ReturnValue<T>;

public:
    std::string const name = "Session";
    using ProgressHandler = void(uint64_t transferred_bytes, uint64_t transferrable_bytes);

    static FunctionType create_constructor(ContextType);

    static void get_config(ContextType, ObjectType, ReturnValue &);
    static void get_user(ContextType, ObjectType, ReturnValue &);
    static void get_url(ContextType, ObjectType, ReturnValue &);
    static void get_state(ContextType, ObjectType, ReturnValue &);

    static void simulate_error(ContextType, FunctionType, ObjectType, size_t, const ValueType[], ReturnValue &);
    static void refresh_access_token(ContextType, FunctionType, ObjectType, size_t, const ValueType[], ReturnValue &);
    static void add_progress_notification(ContextType ctx, FunctionType, ObjectType this_object, size_t argc, const ValueType arguments[], ReturnValue &);
    static void remove_progress_notification(ContextType ctx, FunctionType, ObjectType this_object, size_t argc, const ValueType arguments[], ReturnValue &);

    PropertyMap<T> const properties = {
        {"config", {wrap<get_config>, nullptr}},
        {"user", {wrap<get_user>, nullptr}},
        {"url", {wrap<get_url>, nullptr}},
        {"state", {wrap<get_state>, nullptr}}
    };

    MethodMap<T> const methods = {
        {"_simulateError", wrap<simulate_error>},
        {"_refreshAccessToken", wrap<refresh_access_token>},
        {"addProgressNotification", wrap<add_progress_notification>},
        {"removeProgressNotification", wrap<remove_progress_notification>},
    };
};

template<typename T>
class SyncSessionErrorHandlerFunctor {
public:
    SyncSessionErrorHandlerFunctor(typename T::Context ctx, typename T::Function error_func)
    : m_ctx(Context<T>::get_global_context(ctx))
    , m_func(ctx, error_func)
    { }

    typename T::Function func() const { return m_func; }

    void operator()(std::shared_ptr<SyncSession> session, SyncError error) {
        HANDLESCOPE

        auto error_object = Object<T>::create_empty(m_ctx);
        Object<T>::set_property(m_ctx, error_object, "message", Value<T>::from_string(m_ctx, error.message));
        Object<T>::set_property(m_ctx, error_object, "isFatal", Value<T>::from_boolean(m_ctx, error.is_fatal));
        Object<T>::set_property(m_ctx, error_object, "category", Value<T>::from_string(m_ctx, error.error_code.category().name()));
        Object<T>::set_property(m_ctx, error_object, "code", Value<T>::from_number(m_ctx, error.error_code.value()));

        auto user_info = Object<T>::create_empty(m_ctx);
        for (auto& kvp : error.user_info) {
            Object<T>::set_property(m_ctx, user_info, kvp.first, Value<T>::from_string(m_ctx, kvp.second));
        }
        Object<T>::set_property(m_ctx, error_object, "userInfo", user_info);

        typename T::Value arguments[2];
        arguments[0] = create_object<T, SessionClass<T>>(m_ctx, new WeakSession(session));
        arguments[1] = error_object;

        Function<T>::callback(m_ctx, m_func, typename T::Object(), 2, arguments);
    }
private:
    const Protected<typename T::GlobalContext> m_ctx;
    const Protected<typename T::Function> m_func;
};


// An object of type SSLVerifyCallbackSyncThreadFunctor is registered with the sync client in order
// to verify SSL certificates. The SSLVerifyCallbackSyncThreadFunctor object's operator() is called
// on the sync client's event loop thread.
template <typename T>
class SSLVerifyCallbackSyncThreadFunctor {
public:
    SSLVerifyCallbackSyncThreadFunctor(typename T::Context ctx, typename T::Function ssl_verify_func)
    : m_ctx(Context<T>::get_global_context(ctx))
    , m_func(ctx, ssl_verify_func)
    , m_event_loop_dispatcher {SSLVerifyCallbackSyncThreadFunctor<T>::main_loop_handler}
    , m_mutex{new std::mutex}
    , m_cond_var{new std::condition_variable}
    {
    }

    // This function is called on the sync client's event loop thread.
    bool operator ()(const std::string& server_address, sync::Session::port_type server_port, const char* pem_data, size_t pem_size, int preverify_ok, int depth)
    {
        const std::string pem_certificate {pem_data, pem_size};

        {
            std::lock_guard<std::mutex> lock {*m_mutex};
            m_ssl_certificate_callback_done = false;
        }

        // Dispatch the call to the main_loop_handler on the node.js thread.
        m_event_loop_dispatcher(this, server_address, server_port, pem_certificate, preverify_ok, depth);

        bool ssl_certificate_accepted = false;
        {
            // Wait for the return value of the callback function on the node.js main thread.
            // The sync client blocks during this wait.
            std::unique_lock<std::mutex> lock(*m_mutex);
            m_cond_var->wait(lock, [this] { return this->m_ssl_certificate_callback_done; });
            ssl_certificate_accepted = m_ssl_certificate_accepted;
        }

        return ssl_certificate_accepted;
    }

    // main_loop_handler is called on the node.js main thread.
    // main_loop_handler calls the user callback (m_func) and sends the return value
    // back to the sync client's event loop thread through a condition variable.
    static void main_loop_handler(SSLVerifyCallbackSyncThreadFunctor<T>* this_object,
                                  const std::string& server_address,
                                  sync::Session::port_type server_port,
                                  const std::string& pem_certificate,
                                  int preverify_ok,
                                  int depth)
    {
        HANDLESCOPE

        const Protected<typename T::GlobalContext>& ctx = this_object->m_ctx;

        typename T::Object ssl_certificate_object = Object<T>::create_empty(ctx);
        Object<T>::set_property(ctx, ssl_certificate_object, "serverAddress", Value<T>::from_string(ctx, server_address));
        Object<T>::set_property(ctx, ssl_certificate_object, "serverPort", Value<T>::from_number(ctx, double(server_port)));
        Object<T>::set_property(ctx, ssl_certificate_object, "pemCertificate", Value<T>::from_string(ctx, pem_certificate));
        Object<T>::set_property(ctx, ssl_certificate_object, "acceptedByOpenSSL", Value<T>::from_boolean(ctx, preverify_ok != 0));
        Object<T>::set_property(ctx, ssl_certificate_object, "depth", Value<T>::from_number(ctx, double(depth)));

        const int argc = 1;
        typename T::Value arguments[argc] = { ssl_certificate_object };
        typename T::Value ret_val = Function<T>::callback(ctx, this_object->m_func, typename T::Object(), 1, arguments);
        bool ret_val_bool = Value<T>::to_boolean(ctx, ret_val);

        {
            std::lock_guard<std::mutex> lock {*this_object->m_mutex};
            this_object->m_ssl_certificate_callback_done = true;
            this_object->m_ssl_certificate_accepted = ret_val_bool;
        }

        this_object->m_cond_var->notify_one();
    };


private:
    const Protected<typename T::GlobalContext> m_ctx;
    const Protected<typename T::Function> m_func;
    EventLoopDispatcher<void(SSLVerifyCallbackSyncThreadFunctor<T>* this_object,
                             const std::string& server_address,
                             sync::Session::port_type server_port,
                             const std::string& pem_certificate,
                             int preverify_ok,
                             int depth)> m_event_loop_dispatcher;
    bool m_ssl_certificate_callback_done = false;
    bool m_ssl_certificate_accepted = false;
    std::shared_ptr<std::mutex> m_mutex;
    std::shared_ptr<std::condition_variable> m_cond_var;
};

template<typename T>
void UserClass<T>::session_for_on_disk_path(ContextType ctx, FunctionType, ObjectType this_object, size_t argc, const ValueType arguments[], ReturnValue &return_value) {
    auto user = *get_internal<T, UserClass<T>>(this_object);
    if (auto session = user->session_for_on_disk_path(Value::validated_to_string(ctx, arguments[0]))) {
        return_value.set(create_object<T, SessionClass<T>>(ctx, new WeakSession(session)));
    } else {
        return_value.set_undefined();
    }
}

template<typename T>
void SessionClass<T>::get_config(ContextType ctx, ObjectType object, ReturnValue &return_value) {
    if (auto session = get_internal<T, SessionClass<T>>(object)->lock()) {
        ObjectType config = Object::create_empty(ctx);
        Object::set_property(ctx, config, "user", create_object<T, UserClass<T>>(ctx, new SharedUser(session->config().user)));
        Object::set_property(ctx, config, "url", Value::from_string(ctx, session->config().realm_url));
        if (auto* dispatcher = session->config().error_handler.template target<EventLoopDispatcher<SyncSessionErrorHandler>>()) {
            auto& handler = *dispatcher->func().template target<SyncSessionErrorHandlerFunctor<T>>();
            Object::set_property(ctx, config, "error", handler.func());
        }
        return_value.set(config);
    } else {
        return_value.set_undefined();
    }
}

template<typename T>
void SessionClass<T>::get_user(ContextType ctx, ObjectType object, ReturnValue &return_value) {
    if (auto session = get_internal<T, SessionClass<T>>(object)->lock()) {
        return_value.set(create_object<T, UserClass<T>>(ctx, new SharedUser(session->config().user)));
    } else {
        return_value.set_undefined();
    }
}

template<typename T>
void SessionClass<T>::get_url(ContextType ctx, ObjectType object, ReturnValue &return_value) {
    if (auto session = get_internal<T, SessionClass<T>>(object)->lock()) {
        if (util::Optional<std::string> url = session->full_realm_url()) {
            return_value.set(*url);
            return;
        }
    }

    return_value.set_undefined();
}

template<typename T>
void SessionClass<T>::get_state(ContextType ctx, ObjectType object, ReturnValue &return_value) {
    static const std::string invalid("invalid");
    static const std::string inactive("inactive");
    static const std::string active("active");

    return_value.set(invalid);

    if (auto session = get_internal<T, SessionClass<T>>(object)->lock()) {
        if (session->state() == SyncSession::PublicState::Inactive) {
            return_value.set(inactive);
        } else if (session->state() != SyncSession::PublicState::Error) {
            return_value.set(active);
        }
    }
}

template<typename T>
void SessionClass<T>::simulate_error(ContextType ctx, FunctionType, ObjectType this_object, size_t argc, const ValueType arguments[], ReturnValue &) {
    validate_argument_count(argc, 2);

    if (auto session = get_internal<T, SessionClass<T>>(this_object)->lock()) {
        SyncError error;
        error.error_code = std::error_code(Value::validated_to_number(ctx, arguments[0]), realm::sync::protocol_error_category());
        error.message = Value::validated_to_string(ctx, arguments[1]);
        SyncSession::OnlyForTesting::handle_error(*session, std::move(error));
    }
}

template<typename T>
void SessionClass<T>::refresh_access_token(ContextType ctx, FunctionType, ObjectType this_object, size_t argc, const ValueType arguments[], ReturnValue &) {
    validate_argument_count(argc, 2);

    if (auto session = get_internal<T, SessionClass<T>>(this_object)->lock()) {
        std::string access_token = Value::validated_to_string(ctx, arguments[0], "accessToken");
        std::string realm_url = Value::validated_to_string(ctx, arguments[1], "realmUrl");
        session->refresh_access_token(std::move(access_token), std::move(realm_url));
    }
}

template<typename T>
void SessionClass<T>::add_progress_notification(ContextType ctx, FunctionType, ObjectType this_object, size_t argc, const ValueType arguments[], ReturnValue &return_value) {
    validate_argument_count(argc, 3);

    if (auto session = get_internal<T, SessionClass<T>>(this_object)->lock()) {

        std::string direction = Value::validated_to_string(ctx, arguments[0], "direction");
        std::string mode = Value::validated_to_string(ctx, arguments[1], "mode");
        SyncSession::NotifierType notifierType;
        if (direction == "download") {
            notifierType = SyncSession::NotifierType::download;
        }
        else if (direction == "upload") {
            notifierType = SyncSession::NotifierType::upload;
        }
        else {
            throw std::invalid_argument("Invalid argument 'direction'. Only 'download' and 'upload' progress notification directions are supported");
        }

        bool is_streaming = false;
        if (mode == "reportIndefinitely") {
            is_streaming = true;
        }
        else if (mode == "forCurrentlyOutstandingWork") {
            is_streaming = false;
        }
        else {
            throw std::invalid_argument("Invalid argument 'mode'. Only 'reportIndefinitely' and 'forCurrentlyOutstandingWork' progress notification modes are supported");
        }

        auto callback_function = Value::validated_to_function(ctx, arguments[2], "callback");

        Protected<FunctionType> protected_callback(ctx, callback_function);
        Protected<ObjectType> protected_this(ctx, this_object);
        Protected<typename T::GlobalContext> protected_ctx(Context<T>::get_global_context(ctx));
        std::function<ProgressHandler> progressFunc;

        EventLoopDispatcher<ProgressHandler> progress_handler([=](uint64_t transferred_bytes, uint64_t transferrable_bytes) {
            HANDLESCOPE
            ValueType callback_arguments[2];
            callback_arguments[0] = Value::from_number(protected_ctx, transferred_bytes);
            callback_arguments[1] = Value::from_number(protected_ctx, transferrable_bytes);

            Function<T>::callback(protected_ctx, protected_callback, typename T::Object(), 2, callback_arguments);
        });

        progressFunc = std::move(progress_handler);

<<<<<<< HEAD

        auto registrationToken = session->register_progress_notifier(std::move(progressFunc), notifierType, false);
=======
        
        auto registrationToken = session->register_progress_notifier(std::move(progressFunc), notifierType, is_streaming);
>>>>>>> f8f6661f

        auto syncSession = create_object<T, SessionClass<T>>(ctx, new WeakSession(session));
        PropertyAttributes attributes = ReadOnly | DontEnum | DontDelete;
        Object::set_property(ctx, callback_function, "_syncSession", syncSession, attributes);
        Object::set_property(ctx, callback_function, "_registrationToken", Value::from_number(protected_ctx, registrationToken), attributes);
    }
}

template<typename T>
void SessionClass<T>::remove_progress_notification(ContextType ctx, FunctionType, ObjectType this_object, size_t argc, const ValueType arguments[], ReturnValue &return_value) {
    validate_argument_count(argc, 1);
    auto callback_function = Value::validated_to_function(ctx, arguments[0], "callback");
    auto syncSessionProp = Object::get_property(ctx, callback_function, "_syncSession");
    if (Value::is_undefined(ctx, syncSessionProp) || Value::is_null(ctx, syncSessionProp)) {
        return;
    }

    auto syncSession = Value::validated_to_object(ctx, syncSessionProp);
    auto registrationToken = Object::get_property(ctx, callback_function, "_registrationToken");

    if (auto session = get_internal<T, SessionClass<T>>(syncSession)->lock()) {
        auto reg = Value::validated_to_number(ctx, registrationToken);
        session->unregister_progress_notifier(reg);
    }
}

template<typename T>
class SyncClass : public ClassDefinition<T, void*> {
    using GlobalContextType = typename T::GlobalContext;
    using ContextType = typename T::Context;
    using FunctionType = typename T::Function;
    using ObjectType = typename T::Object;
    using ValueType = typename T::Value;
    using String = js::String<T>;
    using Object = js::Object<T>;
    using Value = js::Value<T>;
    using Function = js::Function<T>;
    using ReturnValue = js::ReturnValue<T>;

public:
    std::string const name = "Sync";

    static FunctionType create_constructor(ContextType);

    static void set_sync_log_level(ContextType, FunctionType, ObjectType, size_t, const ValueType[], ReturnValue &);

    // private
    static std::function<SyncBindSessionHandler> session_bind_callback(ContextType ctx, ObjectType sync_constructor);
    static void populate_sync_config(ContextType, ObjectType realm_constructor, ObjectType config_object, Realm::Config&);

    // static properties
    static void get_is_developer_edition(ContextType, ObjectType, ReturnValue &);

    MethodMap<T> const static_methods = {
        {"setLogLevel", wrap<set_sync_log_level>},
    };
};

template<typename T>
inline typename T::Function SyncClass<T>::create_constructor(ContextType ctx) {
    FunctionType sync_constructor = ObjectWrap<T, SyncClass<T>>::create_constructor(ctx);

    PropertyAttributes attributes = ReadOnly | DontEnum | DontDelete;
    Object::set_property(ctx, sync_constructor, "User", ObjectWrap<T, UserClass<T>>::create_constructor(ctx), attributes);
    Object::set_property(ctx, sync_constructor, "Session", ObjectWrap<T, SessionClass<T>>::create_constructor(ctx), attributes);

    // setup synced realmFile paths
    ensure_directory_exists_for_file(default_realm_file_directory());
    SyncManager::shared().configure_file_system(default_realm_file_directory(), SyncManager::MetadataMode::NoEncryption);

    return sync_constructor;
}

template<typename T>
void SyncClass<T>::set_sync_log_level(ContextType ctx, FunctionType, ObjectType this_object, size_t argc, const ValueType arguments[], ReturnValue &return_value) {
    validate_argument_count(argc, 1);
    std::string log_level = Value::validated_to_string(ctx, arguments[0]);
    std::istringstream in(log_level); // Throws
    in.imbue(std::locale::classic()); // Throws
    in.unsetf(std::ios_base::skipws);
    util::Logger::Level log_level_2 = util::Logger::Level();
    in >> log_level_2; // Throws
    if (!in || !in.eof())
        throw std::runtime_error("Bad log level");
    realm::SyncManager::shared().set_log_level(log_level_2);
}

template<typename T>
std::function<SyncBindSessionHandler> SyncClass<T>::session_bind_callback(ContextType ctx, ObjectType sync_constructor)
{
    Protected<typename T::GlobalContext> protected_ctx(Context<T>::get_global_context(ctx));
    Protected<ObjectType> protected_sync_constructor(ctx, sync_constructor);
    return EventLoopDispatcher<SyncBindSessionHandler>([protected_ctx, protected_sync_constructor](const std::string& path, const realm::SyncConfig& config, std::shared_ptr<SyncSession>) {
        HANDLESCOPE
        ObjectType user_constructor = Object::validated_get_object(protected_ctx, protected_sync_constructor, "User");
        FunctionType refreshAccessToken = Object::validated_get_function(protected_ctx, user_constructor, "_refreshAccessToken");

        ValueType arguments[3];
        arguments[0] = create_object<T, UserClass<T>>(protected_ctx, new SharedUser(config.user));
        arguments[1] = Value::from_string(protected_ctx, path);
        arguments[2] = Value::from_string(protected_ctx, config.realm_url);
        Function::call(protected_ctx, refreshAccessToken, 3, arguments);
    });
}

template<typename T>
void SyncClass<T>::populate_sync_config(ContextType ctx, ObjectType realm_constructor, ObjectType config_object, Realm::Config& config)
{
    ValueType sync_config_value = Object::get_property(ctx, config_object, "sync");
    if (Value::is_boolean(ctx, sync_config_value)) {
        config.force_sync_history = Value::to_boolean(ctx, sync_config_value);
    } else if (!Value::is_undefined(ctx, sync_config_value)) {
        auto sync_config_object = Value::validated_to_object(ctx, sync_config_value);

        ObjectType sync_constructor = Object::validated_get_object(ctx, realm_constructor, "Sync");
        auto bind = session_bind_callback(ctx, sync_constructor);

        std::function<SyncSessionErrorHandler> error_handler;
        ValueType error_func = Object::get_property(ctx, sync_config_object, "error");
        if (!Value::is_undefined(ctx, error_func)) {
            error_handler = EventLoopDispatcher<SyncSessionErrorHandler>(SyncSessionErrorHandlerFunctor<T>(ctx, Value::validated_to_function(ctx, error_func)));
        }

        ObjectType user = Object::validated_get_object(ctx, sync_config_object, "user");
        SharedUser shared_user = *get_internal<T, UserClass<T>>(user);
        if (shared_user->state() != SyncUser::State::Active) {
            throw std::runtime_error("User is no longer valid.");
        }

        std::string raw_realm_url = Object::validated_get_string(ctx, sync_config_object, "url");
        if (shared_user->token_type() == SyncUser::TokenType::Admin) {
            static std::regex tilde("/~/");
            raw_realm_url = std::regex_replace(raw_realm_url, tilde, "/__auth/");
        }

        bool client_validate_ssl = true;
        ValueType validate_ssl_temp = Object::get_property(ctx, sync_config_object, "validate_ssl");
        if (!Value::is_undefined(ctx, validate_ssl_temp)) {
            client_validate_ssl = Value::validated_to_boolean(ctx, validate_ssl_temp, "validate_ssl");
        }

        util::Optional<std::string> ssl_trust_certificate_path;
        ValueType trust_certificate_path_temp = Object::get_property(ctx, sync_config_object, "ssl_trust_certificate_path");
         if (!Value::is_undefined(ctx, trust_certificate_path_temp)) {
            ssl_trust_certificate_path = std::string(Value::validated_to_string(ctx, trust_certificate_path_temp, "ssl_trust_certificate_path"));
        }
        else {
            ssl_trust_certificate_path = util::none;
        }

        std::function<sync::Session::SSLVerifyCallback> ssl_verify_callback;
        ValueType ssl_verify_func = Object::get_property(ctx, sync_config_object, "open_ssl_verify_callback");
        if (!Value::is_undefined(ctx, ssl_verify_func)) {
            SSLVerifyCallbackSyncThreadFunctor<T> ssl_verify_functor {ctx, Value::validated_to_function(ctx, ssl_verify_func)};
            ssl_verify_callback = std::move(ssl_verify_functor);
        }

        // FIXME - use make_shared
        config.sync_config = std::shared_ptr<SyncConfig>(new SyncConfig{shared_user, raw_realm_url,
                                                                        SyncSessionStopPolicy::AfterChangesUploaded,
                                                                        std::move(bind), std::move(error_handler),
                                                                        nullptr, util::none,
                                                                        client_validate_ssl, ssl_trust_certificate_path,
                                                                        std::move(ssl_verify_callback)});



        config.schema_mode = SchemaMode::Additive;
        config.path = realm::SyncManager::shared().path_for_realm(*shared_user, raw_realm_url);

        if (!config.encryption_key.empty()) {
            config.sync_config->realm_encryption_key = std::array<char, 64>();
            std::copy_n(config.encryption_key.begin(), config.sync_config->realm_encryption_key->size(), config.sync_config->realm_encryption_key->begin());
        }
    }
}
} // js
} // realm<|MERGE_RESOLUTION|>--- conflicted
+++ resolved
@@ -469,13 +469,8 @@
 
         progressFunc = std::move(progress_handler);
 
-<<<<<<< HEAD
-
-        auto registrationToken = session->register_progress_notifier(std::move(progressFunc), notifierType, false);
-=======
-        
+
         auto registrationToken = session->register_progress_notifier(std::move(progressFunc), notifierType, is_streaming);
->>>>>>> f8f6661f
 
         auto syncSession = create_object<T, SessionClass<T>>(ctx, new WeakSession(session));
         PropertyAttributes attributes = ReadOnly | DontEnum | DontDelete;
