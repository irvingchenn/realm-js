--- conflicted
+++ resolved
@@ -64,20 +64,11 @@
             user_agent_binding_info = js::Value<T>::validated_to_string(ctx, result);
         }
         ensure_directory_exists_for_file(default_realm_file_directory());
-<<<<<<< HEAD
         SyncClientConfig client_config;
         client_config.base_file_path = default_realm_file_directory();
         client_config.metadata_mode = SyncManager::MetadataMode::NoEncryption;
         client_config.user_agent_binding_info = user_agent_binding_info;
         SyncManager::shared().configure(client_config);
-=======
-
-        SyncClientConfig config;
-        config.base_file_path = default_realm_file_directory();
-        config.metadata_mode = SyncManager::MetadataMode::NoEncryption;
-        config.user_agent_binding_info = user_agent_binding_info;
-        SyncManager::shared().configure(config);
->>>>>>> bed0dbb0
     });
     return SyncManager::shared();
 }
@@ -1022,29 +1013,12 @@
     args.validate_count(1);
     std::string user_agent_binding_info = Value::validated_to_string(ctx, args[0]);
     ensure_directory_exists_for_file(default_realm_file_directory());
-<<<<<<< HEAD
     SyncClientConfig client_config;
     client_config.base_file_path = default_realm_file_directory();
     client_config.metadata_mode = SyncManager::MetadataMode::NoEncryption;
     client_config.user_agent_binding_info = user_agent_binding_info;
     SyncManager::shared().configure(client_config);
-=======
-
-    SyncClientConfig config;
-    config.base_file_path = default_realm_file_directory();
-    config.metadata_mode = SyncManager::MetadataMode::NoEncryption;
-    config.user_agent_binding_info = user_agent_binding_info;
-    SyncManager::shared().configure(config);
->>>>>>> bed0dbb0
-}
-
-template<typename T>
-void SyncClass<T>::initiate_client_reset(ContextType ctx, ObjectType this_object, Arguments &args, ReturnValue & return_value) {
-    args.validate_count(1);
-    std::string path = Value::validated_to_string(ctx, args[0]);
-    if (!SyncManager::shared().immediately_run_file_actions(std::string(path))) {
-        throw std::runtime_error(util::format("Realm was not configured correctly. Client Reset could not be run for Realm at: %1", path));
-    }
+}
 }
 
 template<typename T>
