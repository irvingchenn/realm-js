////////////////////////////////////////////////////////////////////////////
//
// Copyright 2016 Realm Inc.
//
// Licensed under the Apache License, Version 2.0 (the "License");
// you may not use this file except in compliance with the License.
// You may obtain a copy of the License at
//
// http://www.apache.org/licenses/LICENSE-2.0
//
// Unless required by applicable law or agreed to in writing, software
// distributed under the License is distributed on an "AS IS" BASIS,
// WITHOUT WARRANTIES OR CONDITIONS OF ANY KIND, either express or implied.
// See the License for the specific language governing permissions and
// limitations under the License.
//
////////////////////////////////////////////////////////////////////////////

#pragma once

#include "js_collection.hpp"
#include "js_realm_object.hpp"
#include "js_util.hpp"

#include "keypath_helpers.hpp"
#include "list.hpp"
#include "object_store.hpp"
#include "results.hpp"

#include <realm/parser/parser.hpp>
#include <realm/parser/query_builder.hpp>
#include <realm/util/optional.hpp>
#ifdef REALM_ENABLE_SYNC
#include "js_sync.hpp"
#endif

namespace realm {
namespace js {

template<typename>
class NativeAccessor;

struct NonRealmObjectException : public std::logic_error {
    NonRealmObjectException() : std::logic_error("Object is not a Realm object") { }
};

template<typename T>
class Results : public realm::Results {
  public:
    Results(Results const& r) : realm::Results(r) {};
    Results(realm::Results const& r) : realm::Results(r) {};
    Results(Results&&) = default;
    Results& operator=(Results&&) = default;
    Results& operator=(Results const&) = default;

    using realm::Results::Results;

    std::vector<std::pair<Protected<typename T::Function>, NotificationToken>> m_notification_tokens;
};

template<typename T>
struct ResultsClass : ClassDefinition<T, realm::js::Results<T>, CollectionClass<T>> {
    using Type = T;
    using ContextType = typename T::Context;
    using ObjectType = typename T::Object;
    using ValueType = typename T::Value;
    using FunctionType = typename T::Function;
    using Object = js::Object<T>;
    using Value = js::Value<T>;
    using ReturnValue = js::ReturnValue<T>;
    using Arguments = js::Arguments<T>;

    static ObjectType create_instance(ContextType, realm::Results);
    static ObjectType create_instance(ContextType, SharedRealm, const std::string &object_type);

    template<typename U>
    static ObjectType create_filtered(ContextType, const U &, Arguments &);

    static std::vector<std::pair<std::string, bool>> get_keypaths(ContextType, Arguments &);

    static void get_length(ContextType, ObjectType, ReturnValue &);
    static void get_type(ContextType, ObjectType, ReturnValue &);
    static void get_optional(ContextType, ObjectType, ReturnValue &);
    static void get_index(ContextType, ObjectType, uint32_t, ReturnValue &);

    static void description(ContextType, ObjectType, Arguments &, ReturnValue &);
    static void snapshot(ContextType, ObjectType, Arguments &, ReturnValue &);
    static void filtered(ContextType, ObjectType, Arguments &, ReturnValue &);
    static void sorted(ContextType, ObjectType, Arguments &, ReturnValue &);
    static void is_valid(ContextType, ObjectType, Arguments &, ReturnValue &);
    static void is_empty(ContextType, ObjectType, Arguments &, ReturnValue &);

    static void index_of(ContextType, ObjectType, Arguments &, ReturnValue &);

    template<typename Fn>
    static void index_of(ContextType, Fn&, Arguments &, ReturnValue &);

    static void update(ContextType, ObjectType, Arguments &, ReturnValue &);

    // observable
    static void add_listener(ContextType, ObjectType, Arguments &, ReturnValue &);
    static void remove_listener(ContextType, ObjectType, Arguments &, ReturnValue &);
    static void remove_all_listeners(ContextType, ObjectType, Arguments &, ReturnValue &);

    template<typename U>
    static void add_listener(ContextType, U&, ObjectType, Arguments &);
    template<typename U>
    static void remove_listener(ContextType, U&, ObjectType, Arguments &);

    std::string const name = "Results";

    MethodMap<T> const methods = {
        {"description", wrap<description>},
        {"snapshot", wrap<snapshot>},
        {"filtered", wrap<filtered>},
        {"sorted", wrap<sorted>},
        {"isValid", wrap<is_valid>},
        {"isEmpty", wrap<is_empty>},
        {"min", wrap<compute_aggregate_on_collection<ResultsClass<T>, AggregateFunc::Min>>},
        {"max", wrap<compute_aggregate_on_collection<ResultsClass<T>, AggregateFunc::Max>>},
        {"sum", wrap<compute_aggregate_on_collection<ResultsClass<T>, AggregateFunc::Sum>>},
        {"avg", wrap<compute_aggregate_on_collection<ResultsClass<T>, AggregateFunc::Avg>>},
        {"addListener", wrap<add_listener>},
        {"removeListener", wrap<remove_listener>},
        {"removeAllListeners", wrap<remove_all_listeners>},
        {"indexOf", wrap<index_of>},
        {"update", wrap<update>},
    };

    PropertyMap<T> const properties = {
        {"length", {wrap<get_length>, nullptr}},
        {"type", {wrap<get_type>, nullptr}},
        {"optional", {wrap<get_optional>, nullptr}},
    };

    IndexPropertyType<T> const index_accessor = {wrap<get_index>, nullptr};
};

template<typename T>
typename T::Object ResultsClass<T>::create_instance(ContextType ctx, realm::Results results) {
    return create_object<T, ResultsClass<T>>(ctx, new realm::js::Results<T>(std::move(results)));
}

template<typename T>
typename T::Object ResultsClass<T>::create_instance(ContextType ctx, SharedRealm realm, const std::string &object_type) {
    auto table = ObjectStore::table_for_object_type(realm->read_group(), object_type);
    if (!table) {
        throw std::runtime_error("Table does not exist. Object type: " + object_type);
    }
    return create_object<T, ResultsClass<T>>(ctx, new realm::js::Results<T>(realm, table));
}

template<typename T>
template<typename U>
typename T::Object ResultsClass<T>::create_filtered(ContextType ctx, const U &collection, Arguments &args) {
    if (collection.get_type() != realm::PropertyType::Object) {
        throw std::runtime_error("Filtering non-object Lists and Results is not yet implemented.");
    }

    auto query_string = Value::validated_to_string(ctx, args[0], "predicate");
    auto query = collection.get_query();
    auto const &realm = collection.get_realm();
    auto const &object_schema = collection.get_object_schema();
    DescriptorOrdering ordering;
    parser::KeyPathMapping mapping;
    realm::populate_keypath_mapping(mapping, *realm);

    parser::ParserResult result = parser::parse(query_string);
    NativeAccessor<T> accessor(ctx, realm, object_schema);
    query_builder::ArgumentConverter<ValueType, NativeAccessor<T>> converter(accessor, &args.value[1], args.count - 1);
    query_builder::apply_predicate(query, result.predicate, converter, mapping);
    query_builder::apply_ordering(ordering, query.get_table(), result.ordering, mapping);

    return create_instance(ctx, collection.filter(std::move(query)).apply_ordering(std::move(ordering)));
}

template<typename T>
std::vector<std::pair<std::string, bool>>
ResultsClass<T>::get_keypaths(ContextType ctx, Arguments &args) {
    args.validate_maximum(2);

    std::vector<std::pair<std::string, bool>> sort_order;
    if (args.count == 0) {
        sort_order.emplace_back("self", true);
        return sort_order;
    }
    else if (Value::is_array(ctx, args[0])) {
        validate_argument_count(args.count, 1, "Second argument is not allowed if passed an array of sort descriptors");

        ObjectType js_prop_names = Value::validated_to_object(ctx, args[0]);
        size_t prop_count = Object::validated_get_length(ctx, js_prop_names);
        sort_order.reserve(prop_count);

        for (unsigned int i = 0; i < prop_count; i++) {
            ValueType value = Object::validated_get_property(ctx, js_prop_names, i);

            if (Value::is_array(ctx, value)) {
                ObjectType array = Value::to_array(ctx, value);
                sort_order.emplace_back(Object::validated_get_string(ctx, array, 0),
                                        !Object::validated_get_boolean(ctx, array, 1));
            }
            else {
                sort_order.emplace_back(Value::validated_to_string(ctx, value), true);
            }
        }
    }
    else {
        if (Value::is_boolean(ctx, args[0])) {
            sort_order.emplace_back("self", !Value::to_boolean(ctx, args[0]));
        }
        else {
            sort_order.emplace_back(Value::validated_to_string(ctx, args[0]),
                                    args.count == 1 || !Value::to_boolean(ctx, args[1]));
        }
    }
    return sort_order;
}

template<typename T>
void ResultsClass<T>::get_length(ContextType ctx, ObjectType object, ReturnValue &return_value) {
    auto results = get_internal<T, ResultsClass<T>>(ctx, object);
    return_value.set((uint32_t)results->size());
}

template<typename T>
void ResultsClass<T>::get_type(ContextType ctx, ObjectType object, ReturnValue &return_value) {
    auto results = get_internal<T, ResultsClass<T>>(ctx, object);
    return_value.set(string_for_property_type(results->get_type() & ~realm::PropertyType::Flags));
}

template<typename T>
void ResultsClass<T>::get_optional(ContextType ctx, ObjectType object, ReturnValue &return_value) {
    auto results = get_internal<T, ResultsClass<T>>(ctx, object);
    return_value.set(is_nullable(results->get_type()));
}

template<typename T>
void ResultsClass<T>::get_index(ContextType ctx, ObjectType object, uint32_t index, ReturnValue &return_value) {
    auto results = get_internal<T, ResultsClass<T>>(ctx, object);
    NativeAccessor<T> accessor(ctx, *results);
    return_value.set(results->get(accessor, index));
}

template<typename T>
void ResultsClass<T>::description(ContextType ctx, ObjectType this_object, Arguments &args, ReturnValue &return_value) {
    args.validate_maximum(0);
    auto results = get_internal<T, ResultsClass<T>>(ctx, this_object);
    auto query = results->get_query();
    auto descriptor = results->get_descriptor_ordering();
    std::string serialized_query = query.get_description() + " " + descriptor.get_description(query.get_table());
    return_value.set(Value::from_string(ctx, serialized_query));
}

template<typename T>
void ResultsClass<T>::snapshot(ContextType ctx, ObjectType this_object, Arguments &args, ReturnValue &return_value) {
    args.validate_maximum(0);
    auto results = get_internal<T, ResultsClass<T>>(ctx, this_object);
    return_value.set(ResultsClass<T>::create_instance(ctx, results->snapshot()));
}

template<typename T>
void ResultsClass<T>::filtered(ContextType ctx, ObjectType this_object, Arguments &args, ReturnValue &return_value) {
    auto results = get_internal<T, ResultsClass<T>>(ctx, this_object);
    return_value.set(create_filtered(ctx, *results, args));
}

template<typename T>
void ResultsClass<T>::sorted(ContextType ctx, ObjectType this_object, Arguments &args, ReturnValue &return_value) {
    auto results = get_internal<T, ResultsClass<T>>(ctx, this_object);
    return_value.set(ResultsClass<T>::create_instance(ctx, results->sort(ResultsClass<T>::get_keypaths(ctx, args))));
}

template<typename T>
void ResultsClass<T>::is_valid(ContextType ctx, ObjectType this_object, Arguments &args, ReturnValue &return_value) {
    return_value.set(get_internal<T, ResultsClass<T>>(ctx, this_object)->is_valid());
}

template<typename T>
void ResultsClass<T>::is_empty(ContextType ctx, ObjectType this_object, Arguments &args, ReturnValue &return_value) {
    return_value.set(get_internal<T, ResultsClass<T>>(ctx, this_object)->size() == 0);
}

<<<<<<< HEAD
=======
#if REALM_ENABLE_SYNC
template<typename T>
void ResultsClass<T>::subscribe(ContextType ctx, ObjectType this_object, Arguments &args, ReturnValue &return_value) {
    args.validate_maximum(1);

    auto results = get_internal<T, ResultsClass<T>>(ctx, this_object);
    auto realm = results->get_realm();
    auto object_schema = results->get_object_schema();
    auto sync_config = realm->config().sync_config;
    IncludeDescriptor inclusion_paths;

    util::Optional<std::string> subscription_name;
    bool update = false;
    util::Optional<int64_t> ttl = util::none;
    if (args.count == 1) {
        if (Value::is_string(ctx, args[0])) {
            subscription_name = util::Optional<std::string>(Value::validated_to_string(ctx, args[0]));
        } else {
            ObjectType options_object = Value::validated_to_object(ctx, args[0]);

            std::vector<const char*> available_options = {"name", "update", "timeToLive", "includeLinkingObjects"};
            enum SubscriptionOptions { NAME, UPDATE, TTL, INCLUSIONS };
            auto prop_names = Object::get_property_names(ctx, options_object);
            for (size_t i = 0; i < prop_names.size(); ++i) {
                std::string prop = prop_names[i];
                if (std::find(available_options.begin(), available_options.end(), prop) == available_options.end()) {
                    throw std::logic_error("Unexpected property in subscription options: '" + prop + "'.");
                }
            }

            ValueType name_value = Object::get_property(ctx, options_object, available_options[NAME]);
            if (!Value::is_undefined(ctx, name_value)) {
                subscription_name = util::Optional<std::string>(Value::validated_to_string(ctx, name_value, available_options[NAME]));
            }

            ValueType update_value = Object::get_property(ctx, options_object, available_options[UPDATE]);
            if (!Value::is_undefined(ctx, update_value))
                update = Value::validated_to_boolean(ctx, update_value, available_options[UPDATE]);

            ValueType ttl_value = Object::get_property(ctx, options_object, available_options[TTL]);
            if (!Value::is_undefined(ctx, ttl_value))
                ttl = util::Optional<int64_t>(Value::validated_to_number(ctx, ttl_value, available_options[TTL]));

            ValueType user_includes = Object::get_property(ctx, options_object, available_options[INCLUSIONS]);
            if (!Value::is_undefined(ctx, user_includes)) {
                ObjectType property_paths = Value::validated_to_array(ctx, user_includes, available_options[INCLUSIONS]);

                parser::KeyPathMapping mapping;
                realm::populate_keypath_mapping(mapping, *realm); // this enables user defined linkingObjects property names to be parsed
                DescriptorOrdering combined_orderings;

                size_t prop_count = Object::validated_get_length(ctx, property_paths);
                for (unsigned int i = 0; i < prop_count; i++) {
                    std::string path = Object::validated_get_string(ctx, property_paths, i);
                    DescriptorOrdering ordering;
                    // the parser provides a special function just for this
                    parser::DescriptorOrderingState ordering_state = parser::parse_include_path(path); // throws
                    query_builder::apply_ordering(ordering, results->get_query().get_table(), ordering_state, mapping);
                    combined_orderings.append_include(ordering.compile_included_backlinks());
                }
                if (combined_orderings.will_apply_include()) {
                    inclusion_paths = combined_orderings.compile_included_backlinks();
                }
            }
        }
    }
    else {
        subscription_name = util::none;
    }

    partial_sync::SubscriptionOptions options;
    options.user_provided_name = subscription_name;
    options.inclusions = inclusion_paths;
    options.time_to_live_ms = ttl;
    options.update = update;
    auto subscription = partial_sync::subscribe(*results, options);

    return_value.set(SubscriptionClass<T>::create_instance(ctx, std::move(subscription), subscription_name));
}
#endif

>>>>>>> 1a4c7c43
template<typename T>
template<typename Fn>
void ResultsClass<T>::index_of(ContextType ctx, Fn& fn, Arguments &args, ReturnValue &return_value) {
    args.validate_maximum(1);

    size_t ndx;
    try {
        ndx = fn(args[0]);
    }
    catch (realm::Results::IncorrectTableException &) {
        throw std::runtime_error("Object type does not match the type contained in result");
    }
    catch (NonRealmObjectException&) {
        ndx = realm::not_found;
    }

    if (ndx == realm::not_found) {
        return_value.set(-1);
    }
    else {
        return_value.set((uint32_t)ndx);
    }
}

template<typename T>
void ResultsClass<T>::update(ContextType ctx, ObjectType this_object, Arguments &args, ReturnValue &return_value) {
    args.validate_maximum(2);

    std::string property = Value::validated_to_string(ctx, args[0], "property");
    auto results = get_internal<T, ResultsClass<T>>(ctx, this_object);

    auto schema = results->get_object_schema();
    if (!schema.property_for_name(StringData(property))) {
        throw std::invalid_argument(util::format("No such property: %1", property));
    }

    auto realm = results->get_realm();
    if (!realm->is_in_transaction()) {
        throw std::runtime_error("Can only 'update' objects within a transaction.");
    }

    // TODO: This approach just moves the for-loop from JS to C++
    // Ideally, we'd implement this in OS or Core in an optimized fashion
    for (auto i = results->size(); i > 0; i--) {
        auto realm_object = realm::Object(realm, schema, results->get(i - 1));
        auto obj = RealmObjectClass<T>::create_instance(ctx, realm_object);
        RealmObjectClass<T>::set_property(ctx, obj, property, args[1]);
    }
}

template<typename T>
void ResultsClass<T>::index_of(ContextType ctx, ObjectType this_object,
                               Arguments &args, ReturnValue &return_value) {
    auto fn = [&](auto&& row) {
        auto results = get_internal<T, ResultsClass<T>>(ctx, this_object);
        NativeAccessor<T> accessor(ctx, *results);
        return results->index_of(accessor, row);
    };
    index_of(ctx, fn, args, return_value);
}

template<typename T>
template<typename U>
void ResultsClass<T>::add_listener(ContextType ctx, U& collection, ObjectType this_object, Arguments &args) {
    args.validate_maximum(1);

    auto callback = Value::validated_to_function(ctx, args[0]);
    Protected<FunctionType> protected_callback(ctx, callback);
    Protected<ObjectType> protected_this(ctx, this_object);
    Protected<typename T::GlobalContext> protected_ctx(Context<T>::get_global_context(ctx));

    auto token = collection.add_notification_callback([=](CollectionChangeSet const& change_set, std::exception_ptr exception) {
            HANDLESCOPE(protected_ctx)
            ValueType arguments[] {
                static_cast<ObjectType>(protected_this),
                CollectionClass<T>::create_collection_change_set(protected_ctx, change_set)
            };
            Function<T>::callback(protected_ctx, protected_callback, protected_this, 2, arguments);
        });
    collection.m_notification_tokens.emplace_back(protected_callback, std::move(token));
}

template<typename T>
void ResultsClass<T>::add_listener(ContextType ctx, ObjectType this_object, Arguments &args, ReturnValue &return_value) {
    auto results = get_internal<T, ResultsClass<T>>(ctx, this_object);
    add_listener(ctx, *results, this_object, args);
}

template<typename T>
template<typename U>
void ResultsClass<T>::remove_listener(ContextType ctx, U& collection, ObjectType this_object, Arguments &args) {
    args.validate_maximum(1);

    auto callback = Value::validated_to_function(ctx, args[0]);
    auto protected_function = Protected<FunctionType>(ctx, callback);

    auto& tokens = collection.m_notification_tokens;
    auto compare = [&](auto&& token) {
        return typename Protected<FunctionType>::Comparator()(token.first, protected_function);
    };
    tokens.erase(std::remove_if(tokens.begin(), tokens.end(), compare), tokens.end());
}

template<typename T>
void ResultsClass<T>::remove_listener(ContextType ctx, ObjectType this_object, Arguments &args, ReturnValue &return_value) {
    auto results = get_internal<T, ResultsClass<T>>(ctx, this_object);
    remove_listener(ctx, *results, this_object, args);
}

template<typename T>
void ResultsClass<T>::remove_all_listeners(ContextType ctx, ObjectType this_object, Arguments &args, ReturnValue &return_value) {
    args.validate_maximum(0);

    auto results = get_internal<T, ResultsClass<T>>(ctx, this_object);
    results->m_notification_tokens.clear();
}

} // js
} // realm<|MERGE_RESOLUTION|>--- conflicted
+++ resolved
@@ -277,93 +277,9 @@
 
 template<typename T>
 void ResultsClass<T>::is_empty(ContextType ctx, ObjectType this_object, Arguments &args, ReturnValue &return_value) {
-    return_value.set(get_internal<T, ResultsClass<T>>(ctx, this_object)->size() == 0);
-}
-
-<<<<<<< HEAD
-=======
-#if REALM_ENABLE_SYNC
-template<typename T>
-void ResultsClass<T>::subscribe(ContextType ctx, ObjectType this_object, Arguments &args, ReturnValue &return_value) {
-    args.validate_maximum(1);
-
-    auto results = get_internal<T, ResultsClass<T>>(ctx, this_object);
-    auto realm = results->get_realm();
-    auto object_schema = results->get_object_schema();
-    auto sync_config = realm->config().sync_config;
-    IncludeDescriptor inclusion_paths;
-
-    util::Optional<std::string> subscription_name;
-    bool update = false;
-    util::Optional<int64_t> ttl = util::none;
-    if (args.count == 1) {
-        if (Value::is_string(ctx, args[0])) {
-            subscription_name = util::Optional<std::string>(Value::validated_to_string(ctx, args[0]));
-        } else {
-            ObjectType options_object = Value::validated_to_object(ctx, args[0]);
-
-            std::vector<const char*> available_options = {"name", "update", "timeToLive", "includeLinkingObjects"};
-            enum SubscriptionOptions { NAME, UPDATE, TTL, INCLUSIONS };
-            auto prop_names = Object::get_property_names(ctx, options_object);
-            for (size_t i = 0; i < prop_names.size(); ++i) {
-                std::string prop = prop_names[i];
-                if (std::find(available_options.begin(), available_options.end(), prop) == available_options.end()) {
-                    throw std::logic_error("Unexpected property in subscription options: '" + prop + "'.");
-                }
-            }
-
-            ValueType name_value = Object::get_property(ctx, options_object, available_options[NAME]);
-            if (!Value::is_undefined(ctx, name_value)) {
-                subscription_name = util::Optional<std::string>(Value::validated_to_string(ctx, name_value, available_options[NAME]));
-            }
-
-            ValueType update_value = Object::get_property(ctx, options_object, available_options[UPDATE]);
-            if (!Value::is_undefined(ctx, update_value))
-                update = Value::validated_to_boolean(ctx, update_value, available_options[UPDATE]);
-
-            ValueType ttl_value = Object::get_property(ctx, options_object, available_options[TTL]);
-            if (!Value::is_undefined(ctx, ttl_value))
-                ttl = util::Optional<int64_t>(Value::validated_to_number(ctx, ttl_value, available_options[TTL]));
-
-            ValueType user_includes = Object::get_property(ctx, options_object, available_options[INCLUSIONS]);
-            if (!Value::is_undefined(ctx, user_includes)) {
-                ObjectType property_paths = Value::validated_to_array(ctx, user_includes, available_options[INCLUSIONS]);
-
-                parser::KeyPathMapping mapping;
-                realm::populate_keypath_mapping(mapping, *realm); // this enables user defined linkingObjects property names to be parsed
-                DescriptorOrdering combined_orderings;
-
-                size_t prop_count = Object::validated_get_length(ctx, property_paths);
-                for (unsigned int i = 0; i < prop_count; i++) {
-                    std::string path = Object::validated_get_string(ctx, property_paths, i);
-                    DescriptorOrdering ordering;
-                    // the parser provides a special function just for this
-                    parser::DescriptorOrderingState ordering_state = parser::parse_include_path(path); // throws
-                    query_builder::apply_ordering(ordering, results->get_query().get_table(), ordering_state, mapping);
-                    combined_orderings.append_include(ordering.compile_included_backlinks());
-                }
-                if (combined_orderings.will_apply_include()) {
-                    inclusion_paths = combined_orderings.compile_included_backlinks();
-                }
-            }
-        }
-    }
-    else {
-        subscription_name = util::none;
-    }
-
-    partial_sync::SubscriptionOptions options;
-    options.user_provided_name = subscription_name;
-    options.inclusions = inclusion_paths;
-    options.time_to_live_ms = ttl;
-    options.update = update;
-    auto subscription = partial_sync::subscribe(*results, options);
-
-    return_value.set(SubscriptionClass<T>::create_instance(ctx, std::move(subscription), subscription_name));
-}
-#endif
-
->>>>>>> 1a4c7c43
+    return_value.set(get_internal<T, ResultsClass<T>>(this_object)->size() == 0);
+}
+
 template<typename T>
 template<typename Fn>
 void ResultsClass<T>::index_of(ContextType ctx, Fn& fn, Arguments &args, ReturnValue &return_value) {
