////////////////////////////////////////////////////////////////////////////
//
// Copyright 2016 Realm Inc.
//
// Licensed under the Apache License, Version 2.0 (the "License");
// you may not use this file except in compliance with the License.
// You may obtain a copy of the License at
//
// http://www.apache.org/licenses/LICENSE-2.0
//
// Unless required by applicable law or agreed to in writing, software
// distributed under the License is distributed on an "AS IS" BASIS,
// WITHOUT WARRANTIES OR CONDITIONS OF ANY KIND, either express or implied.
// See the License for the specific language governing permissions and
// limitations under the License.
//
////////////////////////////////////////////////////////////////////////////

'use strict';

let getOwnPropertyDescriptors = Object.getOwnPropertyDescriptors || function(obj) {
    return Object.getOwnPropertyNames(obj).reduce(function (descriptors, name) {
        descriptors[name] = Object.getOwnPropertyDescriptor(obj, name);
        return descriptors;
    }, {});
};

function setConstructorOnPrototype(klass) {
    if (klass.prototype.constructor !== klass) {
        Object.defineProperty(klass.prototype, 'constructor', { value: klass, configurable: true, writable: true });
    }
}

module.exports = function(realmConstructor) {
    // Add the specified Array methods to the Collection prototype.
    Object.defineProperties(realmConstructor.Collection.prototype, require('./collection-methods'));

    setConstructorOnPrototype(realmConstructor.Collection);
    setConstructorOnPrototype(realmConstructor.List);
    setConstructorOnPrototype(realmConstructor.Results);
    setConstructorOnPrototype(realmConstructor.Object);

    //Add async open API
    Object.defineProperties(realmConstructor, getOwnPropertyDescriptors({
        open(config) {
            let syncSession;
            let promise = new Promise((resolve, reject) => {
                realmConstructor._waitForDownload(config,
                    (session) => {
                        syncSession = session;
                    },
                    (error) => {
                        if (error) {
                            setTimeout(() => {  reject(error); }, 1);
                        }
                        else {
                            try {
                                let syncedRealm = new this(config);
                                //FIXME: RN hangs here. Remove when node's makeCallback alternative is implemented
                                setTimeout(() => { resolve(syncedRealm); }, 1);
                            } catch (e) {
                                reject(e);
                            }
                        }
                    });
            });

            promise.progress = (callback) => {
                if (syncSession) {
                    syncSession.addProgressNotification('download', 'forCurrentlyOutstandingWork', callback);
                }

                return promise;
            };

            return promise;
        },

<<<<<<< HEAD
        openAsync(config, progressCallback, callback) {
            const message = "Realm.openAsync is now deprecated in favor of Realm.open. This function will be removed in future versions.";
            (console.warn || console.log).call(console, message);
            
            if (!callback) {
                callback = progressCallback;
                progressCallback = null;
            }

=======
        openAsync(config, callback, progressCallback) {
>>>>>>> 591c32f9
            realmConstructor._waitForDownload(config,
                (syncSession) => {
                    if (progressCallback) {
                        syncSession.addProgressNotification('download', 'forCurrentlyOutstandingWork', progressCallback);;
                    }
                },
                (error) => {
                    if (error) {
                        setTimeout(() => { callback(error); }, 1);
                    }
                    else {
                        try {
                            let syncedRealm = new this(config);
                            //FIXME: RN hangs here. Remove when node's makeCallback alternative is implemented
                            setTimeout(() => { callback(null, syncedRealm); }, 1);
                        } catch (e) {
                            setTimeout(() => { callback(e); }, 1);
                        }
                    }
                });
        },
    }));

    // Add sync methods
    if (realmConstructor.Sync) {
        let userMethods = require('./user-methods');
        Object.defineProperties(realmConstructor.Sync.User, getOwnPropertyDescriptors(userMethods.static));
        Object.defineProperties(realmConstructor.Sync.User.prototype, getOwnPropertyDescriptors(userMethods.instance));
        Object.defineProperty(realmConstructor.Sync.User, '_realmConstructor', { value: realmConstructor });

        realmConstructor.Sync.AuthError = require('./errors').AuthError;

        if (realmConstructor.Sync.removeAllListeners) {
            process.on('exit', realmConstructor.Sync.removeAllListeners);
            process.on('SIGINT', function () {
                realmConstructor.Sync.removeAllListeners();
                process.exit(2);
            });
            process.on('uncaughtException', function(e) {
                realmConstructor.Sync.removeAllListeners();
                /* eslint-disable no-console */
                console.log(e.stack);
                process.exit(99);
            });
        }

        setConstructorOnPrototype(realmConstructor.Sync.User);
        setConstructorOnPrototype(realmConstructor.Sync.Session);

        if (realmConstructor.Sync._setFeatureToken) {
            realmConstructor.Sync.setFeatureToken = function(featureToken) {
                if (typeof featureToken !== 'string' && !(featureToken instanceof String)) {
                    throw new Error("featureToken should be a string");
                }

                realmConstructor.Sync._setFeatureToken(featureToken.trim());
            }

            //enable deprecated setAccessToken
            realmConstructor.Sync.setAccessToken = realmConstructor.Sync.setFeatureToken;
        }
    }

    // TODO: Remove this now useless object.
    var types = Object.freeze({
        'BOOL': 'bool',
        'INT': 'int',
        'FLOAT': 'float',
        'DOUBLE': 'double',
        'STRING': 'string',
        'DATE': 'date',
        'DATA': 'data',
        'OBJECT': 'object',
        'LIST': 'list',
    });
    Object.defineProperty(realmConstructor, 'Types', {
        get: function() {
            if (typeof console != 'undefined') {
                /* global console */
                /* eslint-disable no-console */
                var stack = new Error().stack.split("\n").slice(2).join("\n");
                var msg = '`Realm.Types` is deprecated! Please specify the type name as lowercase string instead!\n'+stack;
                if (console.warn != undefined) {
                    console.warn(msg);
                }
                else {
                    console.log(msg);
                }
                /* eslint-enable no-console */
            }
            return types;
        },
        configurable: true
    });
}<|MERGE_RESOLUTION|>--- conflicted
+++ resolved
@@ -76,19 +76,10 @@
             return promise;
         },
 
-<<<<<<< HEAD
-        openAsync(config, progressCallback, callback) {
+        openAsync(config, callback, progressCallback) {
             const message = "Realm.openAsync is now deprecated in favor of Realm.open. This function will be removed in future versions.";
             (console.warn || console.log).call(console, message);
-            
-            if (!callback) {
-                callback = progressCallback;
-                progressCallback = null;
-            }
-
-=======
-        openAsync(config, callback, progressCallback) {
->>>>>>> 591c32f9
+      
             realmConstructor._waitForDownload(config,
                 (syncSession) => {
                     if (progressCallback) {
